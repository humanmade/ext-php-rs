--- conflicted
+++ resolved
@@ -5,28 +5,17 @@
 #[cfg(not(php82))]
 use crate::ffi::ZEND_ACC_REUSE_GET_ITERATOR;
 use crate::ffi::{
-<<<<<<< HEAD
-    CONST_CS, CONST_DEPRECATED, CONST_NO_FILE_CACHE, CONST_PERSISTENT, IS_ARRAY, IS_CALLABLE,
-    IS_CONSTANT_AST, IS_DOUBLE, IS_FALSE, IS_INDIRECT, IS_LONG, IS_MIXED, IS_NULL, IS_OBJECT,
-    IS_PTR, IS_REFERENCE, IS_RESOURCE, IS_STRING, IS_TRUE, IS_TYPE_COLLECTABLE, IS_TYPE_REFCOUNTED,
-    IS_UNDEF, IS_VOID, PHP_INI_ALL, PHP_INI_PERDIR, PHP_INI_SYSTEM, PHP_INI_USER,
-    ZEND_ACC_ABSTRACT, ZEND_ACC_ANON_CLASS, ZEND_ACC_CALL_VIA_TRAMPOLINE, ZEND_ACC_CHANGED,
-    ZEND_ACC_CLOSURE, ZEND_ACC_CONSTANTS_UPDATED, ZEND_ACC_CTOR, ZEND_ACC_DEPRECATED,
-    ZEND_ACC_DONE_PASS_TWO, ZEND_ACC_EARLY_BINDING, ZEND_ACC_FAKE_CLOSURE, ZEND_ACC_FINAL,
-    ZEND_ACC_GENERATOR, ZEND_ACC_HAS_FINALLY_BLOCK, ZEND_ACC_HAS_RETURN_TYPE,
-    ZEND_ACC_HAS_TYPE_HINTS, ZEND_ACC_HEAP_RT_CACHE, ZEND_ACC_IMMUTABLE,
-=======
     CONST_CS, CONST_DEPRECATED, CONST_NO_FILE_CACHE, CONST_PERSISTENT, E_COMPILE_ERROR,
     E_COMPILE_WARNING, E_CORE_ERROR, E_CORE_WARNING, E_DEPRECATED, E_ERROR, E_NOTICE, E_PARSE,
     E_RECOVERABLE_ERROR, E_STRICT, E_USER_DEPRECATED, E_USER_ERROR, E_USER_NOTICE, E_USER_WARNING,
-    E_WARNING, IS_ARRAY, IS_CALLABLE, IS_CONSTANT_AST, IS_DOUBLE, IS_FALSE, IS_LONG, IS_MIXED,
-    IS_NULL, IS_OBJECT, IS_PTR, IS_REFERENCE, IS_RESOURCE, IS_STRING, IS_TRUE, IS_TYPE_COLLECTABLE,
-    IS_TYPE_REFCOUNTED, IS_UNDEF, IS_VOID, ZEND_ACC_ABSTRACT, ZEND_ACC_ANON_CLASS,
+    E_WARNING, IS_ARRAY, IS_CALLABLE, IS_CONSTANT_AST, IS_DOUBLE, IS_FALSE, IS_INDIRECT, IS_LONG,
+    IS_MIXED, IS_NULL, IS_OBJECT, IS_PTR, IS_REFERENCE, IS_RESOURCE, IS_STRING, IS_TRUE,
+    IS_TYPE_COLLECTABLE, IS_TYPE_REFCOUNTED, IS_UNDEF, IS_VOID, PHP_INI_ALL, PHP_INI_PERDIR,
+    PHP_INI_SYSTEM, PHP_INI_USER, ZEND_ACC_ABSTRACT, ZEND_ACC_ANON_CLASS,
     ZEND_ACC_CALL_VIA_TRAMPOLINE, ZEND_ACC_CHANGED, ZEND_ACC_CLOSURE, ZEND_ACC_CONSTANTS_UPDATED,
     ZEND_ACC_CTOR, ZEND_ACC_DEPRECATED, ZEND_ACC_DONE_PASS_TWO, ZEND_ACC_EARLY_BINDING,
     ZEND_ACC_FAKE_CLOSURE, ZEND_ACC_FINAL, ZEND_ACC_GENERATOR, ZEND_ACC_HAS_FINALLY_BLOCK,
     ZEND_ACC_HAS_RETURN_TYPE, ZEND_ACC_HAS_TYPE_HINTS, ZEND_ACC_HEAP_RT_CACHE, ZEND_ACC_IMMUTABLE,
->>>>>>> 0398e9e7
     ZEND_ACC_IMPLICIT_ABSTRACT_CLASS, ZEND_ACC_INTERFACE, ZEND_ACC_LINKED, ZEND_ACC_NEARLY_LINKED,
     ZEND_ACC_NEVER_CACHE, ZEND_ACC_NO_DYNAMIC_PROPERTIES, ZEND_ACC_PRELOADED, ZEND_ACC_PRIVATE,
     ZEND_ACC_PROMOTED, ZEND_ACC_PROTECTED, ZEND_ACC_PUBLIC, ZEND_ACC_RESOLVED_INTERFACES,
@@ -179,14 +168,16 @@
 }
 
 bitflags! {
-<<<<<<< HEAD
     /// Represents permissions for where a configuration setting may be set.
     pub struct IniEntryPermission: u32 {
         const User = PHP_INI_USER;
         const PerDir = PHP_INI_PERDIR;
         const System = PHP_INI_SYSTEM;
         const All = PHP_INI_ALL;
-=======
+    }
+}
+
+bitflags! {
     /// Represents error types when used via php_error_docref for example.
     pub struct ErrorType: u32 {
         const Error = E_ERROR;
@@ -204,7 +195,6 @@
         const RecoverableError = E_RECOVERABLE_ERROR;
         const Deprecated = E_DEPRECATED;
         const UserDeprecated = E_USER_DEPRECATED;
->>>>>>> 0398e9e7
     }
 }
 
