//! Flags and enums used in PHP and the Zend engine.

use bitflags::bitflags;

#[cfg(not(php82))]
use crate::ffi::ZEND_ACC_REUSE_GET_ITERATOR;
use crate::ffi::{
    CONST_CS, CONST_DEPRECATED, CONST_NO_FILE_CACHE, CONST_PERSISTENT, IS_ARRAY, IS_CALLABLE,
    IS_CONSTANT_AST, IS_DOUBLE, IS_FALSE, IS_INDIRECT, IS_LONG, IS_MIXED, IS_NULL, IS_OBJECT,
    IS_PTR, IS_REFERENCE, IS_RESOURCE, IS_STRING, IS_TRUE, IS_TYPE_COLLECTABLE, IS_TYPE_REFCOUNTED,
    IS_UNDEF, IS_VOID, ZEND_ACC_ABSTRACT, ZEND_ACC_ANON_CLASS, ZEND_ACC_CALL_VIA_TRAMPOLINE,
    ZEND_ACC_CHANGED, ZEND_ACC_CLOSURE, ZEND_ACC_CONSTANTS_UPDATED, ZEND_ACC_CTOR,
    ZEND_ACC_DEPRECATED, ZEND_ACC_DONE_PASS_TWO, ZEND_ACC_EARLY_BINDING, ZEND_ACC_FAKE_CLOSURE,
    ZEND_ACC_FINAL, ZEND_ACC_GENERATOR, ZEND_ACC_HAS_FINALLY_BLOCK, ZEND_ACC_HAS_RETURN_TYPE,
    ZEND_ACC_HAS_TYPE_HINTS, ZEND_ACC_HEAP_RT_CACHE, ZEND_ACC_IMMUTABLE,
    ZEND_ACC_IMPLICIT_ABSTRACT_CLASS, ZEND_ACC_INTERFACE, ZEND_ACC_LINKED, ZEND_ACC_NEARLY_LINKED,
    ZEND_ACC_NEVER_CACHE, ZEND_ACC_NO_DYNAMIC_PROPERTIES, ZEND_ACC_PRELOADED, ZEND_ACC_PRIVATE,
    ZEND_ACC_PROMOTED, ZEND_ACC_PROTECTED, ZEND_ACC_PUBLIC, ZEND_ACC_RESOLVED_INTERFACES,
    ZEND_ACC_RESOLVED_PARENT, ZEND_ACC_RETURN_REFERENCE, ZEND_ACC_STATIC, ZEND_ACC_STRICT_TYPES,
    ZEND_ACC_TOP_LEVEL, ZEND_ACC_TRAIT, ZEND_ACC_TRAIT_CLONE, ZEND_ACC_UNRESOLVED_VARIANCE,
    ZEND_ACC_USES_THIS, ZEND_ACC_USE_GUARDS, ZEND_ACC_VARIADIC, ZEND_HAS_STATIC_IN_METHODS,
    Z_TYPE_FLAGS_SHIFT, _IS_BOOL,
};

use std::{convert::TryFrom, fmt::Display};

use crate::error::{Error, Result};

bitflags! {
    /// Flags used for setting the type of Zval.
    pub struct ZvalTypeFlags: u32 {
        const Undef = IS_UNDEF;
        const Null = IS_NULL;
        const False = IS_FALSE;
        const True = IS_TRUE;
        const Long = IS_LONG;
        const Double = IS_DOUBLE;
        const String = IS_STRING;
        const Array = IS_ARRAY;
        const Object = IS_OBJECT;
        const Resource = IS_RESOURCE;
        const Reference = IS_REFERENCE;
        const Callable = IS_CALLABLE;
        const ConstantExpression = IS_CONSTANT_AST;
        const Void = IS_VOID;
        const Ptr = IS_PTR;

        const InternedStringEx = Self::String.bits;
        const StringEx = Self::String.bits | Self::RefCounted.bits;
        const ArrayEx = Self::Array.bits | Self::RefCounted.bits | Self::Collectable.bits;
        const ObjectEx = Self::Object.bits | Self::RefCounted.bits | Self::Collectable.bits;
        const ResourceEx = Self::Resource.bits | Self::RefCounted.bits;
        const ReferenceEx = Self::Reference.bits | Self::RefCounted.bits;
        const ConstantAstEx = Self::ConstantExpression.bits | Self::RefCounted.bits;

        const RefCounted = (IS_TYPE_REFCOUNTED << Z_TYPE_FLAGS_SHIFT);
        const Collectable = (IS_TYPE_COLLECTABLE << Z_TYPE_FLAGS_SHIFT);
    }
}

bitflags! {
    /// Flags for building classes.
    pub struct ClassFlags: u32 {
        const Final = ZEND_ACC_FINAL;
        const Abstract = ZEND_ACC_ABSTRACT;
        const Immutable = ZEND_ACC_IMMUTABLE;
        const HasTypeHints = ZEND_ACC_HAS_TYPE_HINTS;
        const TopLevel = ZEND_ACC_TOP_LEVEL;
        const Preloaded = ZEND_ACC_PRELOADED;

        const Interface = ZEND_ACC_INTERFACE;
        const Trait = ZEND_ACC_TRAIT;
        const AnonymousClass = ZEND_ACC_ANON_CLASS;
        const Linked = ZEND_ACC_LINKED;
        const ImplicitAbstractClass = ZEND_ACC_IMPLICIT_ABSTRACT_CLASS;
        const UseGuards = ZEND_ACC_USE_GUARDS;
        const ConstantsUpdated = ZEND_ACC_CONSTANTS_UPDATED;
        const NoDynamicProperties = ZEND_ACC_NO_DYNAMIC_PROPERTIES;
        const HasStaticInMethods = ZEND_HAS_STATIC_IN_METHODS;
        #[cfg(not(php82))]
        const ReuseGetIterator = ZEND_ACC_REUSE_GET_ITERATOR;
        const ResolvedParent = ZEND_ACC_RESOLVED_PARENT;
        const ResolvedInterfaces = ZEND_ACC_RESOLVED_INTERFACES;
        const UnresolvedVariance = ZEND_ACC_UNRESOLVED_VARIANCE;
        const NearlyLinked = ZEND_ACC_NEARLY_LINKED;

        #[cfg(any(php81,php82))]
        const NotSerializable = crate::ffi::ZEND_ACC_NOT_SERIALIZABLE;
    }
}

bitflags! {
    /// Flags for building methods.
    pub struct MethodFlags: u32 {
        const Public = ZEND_ACC_PUBLIC;
        const Protected = ZEND_ACC_PROTECTED;
        const Private = ZEND_ACC_PRIVATE;
        const Changed = ZEND_ACC_CHANGED;
        const Static = ZEND_ACC_STATIC;
        const Final = ZEND_ACC_FINAL;
        const Abstract = ZEND_ACC_ABSTRACT;
        const Immutable = ZEND_ACC_IMMUTABLE;
        const HasTypeHints = ZEND_ACC_HAS_TYPE_HINTS;
        const TopLevel = ZEND_ACC_TOP_LEVEL;
        const Preloaded = ZEND_ACC_PRELOADED;

        const Deprecated = ZEND_ACC_DEPRECATED;
        const ReturnReference = ZEND_ACC_RETURN_REFERENCE;
        const HasReturnType = ZEND_ACC_HAS_RETURN_TYPE;
        const Variadic = ZEND_ACC_VARIADIC;
        const HasFinallyBlock = ZEND_ACC_HAS_FINALLY_BLOCK;
        const EarlyBinding = ZEND_ACC_EARLY_BINDING;
        const UsesThis = ZEND_ACC_USES_THIS;
        const CallViaTrampoline = ZEND_ACC_CALL_VIA_TRAMPOLINE;
        const NeverCache = ZEND_ACC_NEVER_CACHE;
        const TraitClone = ZEND_ACC_TRAIT_CLONE;
        const IsConstructor = ZEND_ACC_CTOR;
        const Closure = ZEND_ACC_CLOSURE;
        const FakeClosure = ZEND_ACC_FAKE_CLOSURE;
        const Generator = ZEND_ACC_GENERATOR;
        const DonePassTwo = ZEND_ACC_DONE_PASS_TWO;
        const HeapRTCache = ZEND_ACC_HEAP_RT_CACHE;
        const StrictTypes = ZEND_ACC_STRICT_TYPES;
    }
}

bitflags! {
    /// Flags for building properties.
    pub struct PropertyFlags: u32 {
        const Public = ZEND_ACC_PUBLIC;
        const Protected = ZEND_ACC_PROTECTED;
        const Private = ZEND_ACC_PRIVATE;
        const Changed = ZEND_ACC_CHANGED;
        const Static = ZEND_ACC_STATIC;
        const Promoted = ZEND_ACC_PROMOTED;
    }
}

bitflags! {
    /// Flags for building constants.
    pub struct ConstantFlags: u32 {
        const Public = ZEND_ACC_PUBLIC;
        const Protected = ZEND_ACC_PROTECTED;
        const Private = ZEND_ACC_PRIVATE;
        const Promoted = ZEND_ACC_PROMOTED;
    }
}

bitflags! {
    /// Flags for building module global constants.
    pub struct GlobalConstantFlags: u32 {
        const CaseSensitive = CONST_CS;
        const Persistent = CONST_PERSISTENT;
        const NoFileCache = CONST_NO_FILE_CACHE;
        const Deprecated = CONST_DEPRECATED;
    }
}

bitflags! {
    /// Represents the result of a function.
    pub struct ZendResult: i32 {
        const Success = 0;
        const Failure = -1;
    }
}

/// Valid data types for PHP.
#[repr(C, u8)]
#[derive(Debug, Clone, Copy, PartialEq, Eq, PartialOrd, Ord)]
pub enum DataType {
    Undef,
    Null,
    False,
    True,
    Long,
    Double,
    String,
    Array,
    Object(Option<&'static str>),
    Resource,
    Reference,
    Callable,
    ConstantExpression,
    Void,
    Mixed,
    Bool,
    Ptr,
    Indirect,
}

impl Default for DataType {
    fn default() -> Self {
        Self::Void
    }
}

impl DataType {
    /// Returns the integer representation of the data type.
    pub const fn as_u32(&self) -> u32 {
        match self {
            DataType::Undef => IS_UNDEF,
            DataType::Null => IS_NULL,
            DataType::False => IS_FALSE,
            DataType::True => IS_TRUE,
            DataType::Long => IS_LONG,
            DataType::Double => IS_DOUBLE,
            DataType::String => IS_STRING,
            DataType::Array => IS_ARRAY,
            DataType::Object(_) => IS_OBJECT,
            DataType::Resource => IS_RESOURCE,
            DataType::Reference => IS_RESOURCE,
            DataType::Indirect => IS_INDIRECT,
            DataType::Callable => IS_CALLABLE,
            DataType::ConstantExpression => IS_CONSTANT_AST,
            DataType::Void => IS_VOID,
            DataType::Mixed => IS_MIXED,
            DataType::Bool => _IS_BOOL,
            DataType::Ptr => IS_PTR,
        }
    }
}

// TODO: Ideally want something like this
// pub struct Type {
//     data_type: DataType,
//     is_refcounted: bool,
//     is_collectable: bool,
//     is_immutable: bool,
//     is_persistent: bool,
// }
//
// impl From<u32> for Type { ... }

impl TryFrom<ZvalTypeFlags> for DataType {
    type Error = Error;

    fn try_from(value: ZvalTypeFlags) -> Result<Self> {
        macro_rules! contains {
            ($t: ident) => {
                if value.contains(ZvalTypeFlags::$t) {
                    return Ok(DataType::$t);
                }
            };
        }

        contains!(Undef);
        contains!(Null);
        contains!(False);
        contains!(True);
        contains!(False);
        contains!(Long);
        contains!(Double);
        contains!(String);
        contains!(Array);
        contains!(Resource);
        contains!(Callable);
        contains!(ConstantExpression);
        contains!(Void);

        if value.contains(ZvalTypeFlags::Object) {
            return Ok(DataType::Object(None));
        }

        Err(Error::UnknownDatatype(0))
    }
}

impl From<u32> for DataType {
    #[allow(clippy::bad_bit_mask)]
    fn from(value: u32) -> Self {
        macro_rules! contains {
            ($c: ident, $t: ident) => {
                if (value & $c) == $c {
                    return DataType::$t;
                }
            };
        }

        contains!(IS_VOID, Void);
<<<<<<< HEAD
        contains!(IS_PTR, Ptr);
        contains!(IS_CALLABLE, Callable);
=======
        contains!(IS_INDIRECT, Indirect);
>>>>>>> 6e961ff3
        contains!(IS_CONSTANT_AST, ConstantExpression);
        contains!(IS_REFERENCE, Reference);
        contains!(IS_RESOURCE, Resource);
        contains!(IS_ARRAY, Array);
        contains!(IS_STRING, String);
        contains!(IS_DOUBLE, Double);
        contains!(IS_LONG, Long);
        contains!(IS_TRUE, True);
        contains!(IS_FALSE, False);
        contains!(IS_NULL, Null);

        if (value & IS_OBJECT) == IS_OBJECT {
            return DataType::Object(None);
        }

        contains!(IS_UNDEF, Undef);

        DataType::Mixed
    }
}

impl Display for DataType {
    fn fmt(&self, f: &mut std::fmt::Formatter<'_>) -> std::fmt::Result {
        match self {
            DataType::Undef => write!(f, "Undefined"),
            DataType::Null => write!(f, "Null"),
            DataType::False => write!(f, "False"),
            DataType::True => write!(f, "True"),
            DataType::Long => write!(f, "Long"),
            DataType::Double => write!(f, "Double"),
            DataType::String => write!(f, "String"),
            DataType::Array => write!(f, "Array"),
            DataType::Object(obj) => write!(f, "{}", obj.as_deref().unwrap_or("Object")),
            DataType::Resource => write!(f, "Resource"),
            DataType::Reference => write!(f, "Reference"),
            DataType::Callable => write!(f, "Callable"),
            DataType::ConstantExpression => write!(f, "Constant Expression"),
            DataType::Void => write!(f, "Void"),
            DataType::Bool => write!(f, "Bool"),
            DataType::Mixed => write!(f, "Mixed"),
            DataType::Ptr => write!(f, "Pointer"),
            DataType::Indirect => write!(f, "Indirect"),
        }
    }
}

#[cfg(test)]
mod tests {
    use super::DataType;
    use crate::ffi::{
        IS_ARRAY, IS_ARRAY_EX, IS_CALLABLE, IS_CONSTANT_AST, IS_CONSTANT_AST_EX, IS_DOUBLE,
<<<<<<< HEAD
        IS_FALSE, IS_INTERNED_STRING_EX, IS_LONG, IS_NULL, IS_OBJECT, IS_OBJECT_EX, IS_PTR,
=======
        IS_FALSE, IS_INDIRECT, IS_INTERNED_STRING_EX, IS_LONG, IS_NULL, IS_OBJECT, IS_OBJECT_EX,
>>>>>>> 6e961ff3
        IS_REFERENCE, IS_REFERENCE_EX, IS_RESOURCE, IS_RESOURCE_EX, IS_STRING, IS_STRING_EX,
        IS_TRUE, IS_UNDEF, IS_VOID,
    };
    use std::convert::TryFrom;

    #[test]
    fn test_datatype() {
        macro_rules! test {
            ($c: ident, $t: ident) => {
                assert_eq!(DataType::try_from($c), Ok(DataType::$t));
            };
        }

        test!(IS_UNDEF, Undef);
        test!(IS_NULL, Null);
        test!(IS_FALSE, False);
        test!(IS_TRUE, True);
        test!(IS_LONG, Long);
        test!(IS_DOUBLE, Double);
        test!(IS_STRING, String);
        test!(IS_ARRAY, Array);
        assert_eq!(DataType::try_from(IS_OBJECT), Ok(DataType::Object(None)));
        test!(IS_RESOURCE, Resource);
        test!(IS_REFERENCE, Reference);
        test!(IS_CONSTANT_AST, ConstantExpression);
        test!(IS_INDIRECT, Indirect);
        test!(IS_VOID, Void);
        test!(IS_PTR, Ptr);

        test!(IS_INTERNED_STRING_EX, String);
        test!(IS_STRING_EX, String);
        test!(IS_ARRAY_EX, Array);
        assert_eq!(DataType::try_from(IS_OBJECT_EX), Ok(DataType::Object(None)));
        test!(IS_RESOURCE_EX, Resource);
        test!(IS_REFERENCE_EX, Reference);
        test!(IS_CONSTANT_AST_EX, ConstantExpression);
    }
}<|MERGE_RESOLUTION|>--- conflicted
+++ resolved
@@ -277,12 +277,8 @@
         }
 
         contains!(IS_VOID, Void);
-<<<<<<< HEAD
         contains!(IS_PTR, Ptr);
-        contains!(IS_CALLABLE, Callable);
-=======
         contains!(IS_INDIRECT, Indirect);
->>>>>>> 6e961ff3
         contains!(IS_CONSTANT_AST, ConstantExpression);
         contains!(IS_REFERENCE, Reference);
         contains!(IS_RESOURCE, Resource);
@@ -334,13 +330,9 @@
     use super::DataType;
     use crate::ffi::{
         IS_ARRAY, IS_ARRAY_EX, IS_CALLABLE, IS_CONSTANT_AST, IS_CONSTANT_AST_EX, IS_DOUBLE,
-<<<<<<< HEAD
-        IS_FALSE, IS_INTERNED_STRING_EX, IS_LONG, IS_NULL, IS_OBJECT, IS_OBJECT_EX, IS_PTR,
-=======
         IS_FALSE, IS_INDIRECT, IS_INTERNED_STRING_EX, IS_LONG, IS_NULL, IS_OBJECT, IS_OBJECT_EX,
->>>>>>> 6e961ff3
-        IS_REFERENCE, IS_REFERENCE_EX, IS_RESOURCE, IS_RESOURCE_EX, IS_STRING, IS_STRING_EX,
-        IS_TRUE, IS_UNDEF, IS_VOID,
+        IS_PTR, IS_REFERENCE, IS_REFERENCE_EX, IS_RESOURCE, IS_RESOURCE_EX, IS_STRING,
+        IS_STRING_EX, IS_TRUE, IS_UNDEF, IS_VOID,
     };
     use std::convert::TryFrom;
 
