--- conflicted
+++ resolved
@@ -1,11 +1,7 @@
-<<<<<<< HEAD
-//! Types related to the PHP executor globals.
+//! Types related to the PHP executor, sapi and process globals.
 
 use std::collections::HashMap;
-=======
-//! Types related to the PHP executor, sapi and process globals.
 use std::ffi::CStr;
->>>>>>> 48980a1d
 use std::ops::{Deref, DerefMut};
 use std::slice;
 use std::str;
@@ -14,16 +10,10 @@
 
 use crate::boxed::ZBox;
 use crate::ffi::{
-<<<<<<< HEAD
-    _zend_executor_globals, ext_php_rs_executor_globals, ext_php_rs_process_globals, ext_php_rs_sapi_globals,
-    php_core_globals, sapi_globals_struct, TRACK_VARS_COOKIE, TRACK_VARS_ENV, TRACK_VARS_FILES, TRACK_VARS_GET,
-    TRACK_VARS_POST, TRACK_VARS_REQUEST, TRACK_VARS_SERVER, zend_ini_entry
-=======
     _zend_executor_globals, ext_php_rs_executor_globals, ext_php_rs_process_globals,
     ext_php_rs_sapi_globals, php_core_globals, sapi_globals_struct, sapi_header_struct,
     sapi_headers_struct, sapi_request_info, zend_is_auto_global, TRACK_VARS_COOKIE, TRACK_VARS_ENV,
-    TRACK_VARS_FILES, TRACK_VARS_GET, TRACK_VARS_POST, TRACK_VARS_REQUEST, TRACK_VARS_SERVER,
->>>>>>> 48980a1d
+    TRACK_VARS_FILES, TRACK_VARS_GET, TRACK_VARS_POST, TRACK_VARS_REQUEST, TRACK_VARS_SERVER, zend_ini_entry
 };
 
 use crate::types::{ZendHashTable, ZendObject, ZendStr};
@@ -242,8 +232,7 @@
         let guard = SAPI_GLOBALS_LOCK.write();
         GlobalWriteGuard { globals, guard }
     }
-<<<<<<< HEAD
-=======
+
     // Get the request info for the Sapi.
     pub fn request_info(&self) -> &SapiRequestInfo {
         &self.request_info
@@ -399,7 +388,6 @@
     pub fn proto_num(&self) -> i32 {
         self.proto_num
     }
->>>>>>> 48980a1d
 }
 
 /// Executor globals rwlock.
