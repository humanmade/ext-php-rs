//! Types related to the PHP executor globals.

use std::collections::HashMap;
use std::ops::{Deref, DerefMut};

use parking_lot::{const_rwlock, RwLock, RwLockReadGuard, RwLockWriteGuard};

use crate::boxed::ZBox;
<<<<<<< HEAD
use crate::ffi::{_zend_executor_globals, ext_php_rs_executor_globals, zend_ini_entry};
=======
use crate::ffi::{
    _zend_executor_globals, core_globals, ext_php_rs_executor_globals, php_core_globals,
    TRACK_VARS_COOKIE, TRACK_VARS_ENV, TRACK_VARS_FILES, TRACK_VARS_GET, TRACK_VARS_POST,
    TRACK_VARS_REQUEST, TRACK_VARS_SERVER,
};
>>>>>>> 7b2dd27f

use crate::types::{ZendHashTable, ZendObject};

/// Stores global variables used in the PHP executor.
pub type ExecutorGlobals = _zend_executor_globals;

impl ExecutorGlobals {
    /// Returns a reference to the PHP executor globals.
    ///
    /// The executor globals are guarded by a RwLock. There can be multiple
    /// immutable references at one time but only ever one mutable reference.
    /// Attempting to retrieve the globals while already holding the global
    /// guard will lead to a deadlock. Dropping the globals guard will release
    /// the lock.
    pub fn get() -> GlobalReadGuard<Self> {
        // SAFETY: PHP executor globals are statically declared therefore should never
        // return an invalid pointer.
        let globals = unsafe { ext_php_rs_executor_globals().as_ref() }
            .expect("Static executor globals were invalid");
        let guard = GLOBALS_LOCK.read();
        GlobalReadGuard { globals, guard }
    }

    /// Returns a mutable reference to the PHP executor globals.
    ///
    /// The executor globals are guarded by a RwLock. There can be multiple
    /// immutable references at one time but only ever one mutable reference.
    /// Attempting to retrieve the globals while already holding the global
    /// guard will lead to a deadlock. Dropping the globals guard will release
    /// the lock.
    pub fn get_mut() -> GlobalWriteGuard<Self> {
        // SAFETY: PHP executor globals are statically declared therefore should never
        // return an invalid pointer.
        let globals = unsafe { ext_php_rs_executor_globals().as_mut() }
            .expect("Static executor globals were invalid");
        let guard = GLOBALS_LOCK.write();
        GlobalWriteGuard { globals, guard }
    }

    /// Attempts to retrieve the global class hash table.
    pub fn class_table(&self) -> Option<&ZendHashTable> {
        unsafe { self.class_table.as_ref() }
    }

    /// Attempts to retrieve the global constants table.
    pub fn constants(&self) -> Option<&ZendHashTable> {
        unsafe { self.zend_constants.as_ref() }
    }

    /// Retrieves the ini values for all ini directives in the current executor context..
    pub fn ini_values(&self) -> HashMap<String, Option<String>> {
        let hash_table = unsafe { self.ini_directives.as_ref().unwrap() };
        let mut ini_hash_map: HashMap<String, Option<String>> = HashMap::new();
        for (_index, key, value) in hash_table.iter() {
            match key {
                Some(key) => {
                    ini_hash_map.insert(key, unsafe {
                        let ini_entry = &*value.ptr::<zend_ini_entry>().unwrap();
                        if ini_entry.value.is_null() {
                            None
                        } else {
                            Some((&*ini_entry.value).as_str().unwrap().to_owned())
                        }
                    });
                    ()
                }
                None => (),
            }
        }
        ini_hash_map
    }

    /// Attempts to extract the last PHP exception captured by the interpreter.
    /// Returned inside a [`ZBox`].
    ///
    /// This function requires the executor globals to be mutably held, which
    /// could lead to a deadlock if the globals are already borrowed immutably
    /// or mutably.
    pub fn take_exception() -> Option<ZBox<ZendObject>> {
        let mut globals = Self::get_mut();

        let mut exception_ptr = std::ptr::null_mut();
        std::mem::swap(&mut exception_ptr, &mut globals.exception);

        // SAFETY: `as_mut` checks for null.
        Some(unsafe { ZBox::from_raw(exception_ptr.as_mut()?) })
    }
}

/// Stores global variables used in the PHP executor.
pub type ProcessGlobals = php_core_globals;

impl ProcessGlobals {
    /// Returns a reference to the PHP process globals.
    ///
    /// The process globals are guarded by a RwLock. There can be multiple
    /// immutable references at one time but only ever one mutable reference.
    /// Attempting to retrieve the globals while already holding the global
    /// guard will lead to a deadlock. Dropping the globals guard will release
    /// the lock.
    pub fn get() -> GlobalReadGuard<Self> {
        // SAFETY: PHP executor globals are statically declared therefore should never
        // return an invalid pointer.
        let globals = unsafe { &core_globals };
        let guard = PROCESS_GLOBALS_LOCK.read();
        GlobalReadGuard { globals, guard }
    }

    /// Returns a mutable reference to the PHP executor globals.
    ///
    /// The executor globals are guarded by a RwLock. There can be multiple
    /// immutable references at one time but only ever one mutable reference.
    /// Attempting to retrieve the globals while already holding the global
    /// guard will lead to a deadlock. Dropping the globals guard will release
    /// the lock.
    pub fn get_mut() -> GlobalWriteGuard<Self> {
        // SAFETY: PHP executor globals are statically declared therefore should never
        // return an invalid pointer.
        let globals = unsafe { &mut core_globals };
        let guard = PROCESS_GLOBALS_LOCK.write();
        GlobalWriteGuard { globals, guard }
    }

    /// Get the HTTP Server variables. Equivalent of $_SERVER.
    pub fn http_server_vars(&self) -> Option<&ZendHashTable> {
        if self.http_globals[TRACK_VARS_SERVER as usize].is_array() {
            self.http_globals[TRACK_VARS_SERVER as usize].array()
        } else {
            None
        }
    }

    /// Get the HTTP POST variables. Equivalent of $_POST.
    pub fn http_post_vars(&self) -> &ZendHashTable {
        self.http_globals[TRACK_VARS_POST as usize]
            .array()
            .expect("Type is not a ZendArray")
    }

    /// Get the HTTP GET variables. Equivalent of $_GET.
    pub fn http_get_vars(&self) -> &ZendHashTable {
        self.http_globals[TRACK_VARS_GET as usize]
            .array()
            .expect("Type is not a ZendArray")
    }

    /// Get the HTTP Cookie variables. Equivalent of $_COOKIE.
    pub fn http_cookie_vars(&self) -> &ZendHashTable {
        self.http_globals[TRACK_VARS_COOKIE as usize]
            .array()
            .expect("Type is not a ZendArray")
    }

    /// Get the HTTP Request variables. Equivalent of $_REQUEST.
    pub fn http_request_vars(&self) -> &ZendHashTable {
        self.http_globals[TRACK_VARS_REQUEST as usize]
            .array()
            .expect("Type is not a ZendArray")
    }

    /// Get the HTTP Environment variables. Equivalent of $_ENV.
    pub fn http_env_vars(&self) -> &ZendHashTable {
        self.http_globals[TRACK_VARS_ENV as usize]
            .array()
            .expect("Type is not a ZendArray")
    }

    /// Get the HTTP Files variables. Equivalent of $_FILES.
    pub fn http_files_vars(&self) -> &ZendHashTable {
        self.http_globals[TRACK_VARS_FILES as usize]
            .array()
            .expect("Type is not a ZendArray")
    }
}

/// Executor globals rwlock.
///
/// PHP provides no indication if the executor globals are being accessed so
/// this is only effective on the Rust side.
static GLOBALS_LOCK: RwLock<()> = const_rwlock(());
static PROCESS_GLOBALS_LOCK: RwLock<()> = const_rwlock(());

/// Wrapper guard that contains a reference to a given type `T`. Dropping a
/// guard releases the lock on the relevant rwlock.
pub struct GlobalReadGuard<T: 'static> {
    globals: &'static T,
    #[allow(dead_code)]
    guard: RwLockReadGuard<'static, ()>,
}

impl<T> Deref for GlobalReadGuard<T> {
    type Target = T;

    fn deref(&self) -> &Self::Target {
        self.globals
    }
}

/// Wrapper guard that contains a mutable reference to a given type `T`.
/// Dropping a guard releases the lock on the relevant rwlock.
pub struct GlobalWriteGuard<T: 'static> {
    globals: &'static mut T,
    #[allow(dead_code)]
    guard: RwLockWriteGuard<'static, ()>,
}

impl<T> Deref for GlobalWriteGuard<T> {
    type Target = T;

    fn deref(&self) -> &Self::Target {
        self.globals
    }
}

impl<T> DerefMut for GlobalWriteGuard<T> {
    fn deref_mut(&mut self) -> &mut Self::Target {
        self.globals
    }
}<|MERGE_RESOLUTION|>--- conflicted
+++ resolved
@@ -6,15 +6,11 @@
 use parking_lot::{const_rwlock, RwLock, RwLockReadGuard, RwLockWriteGuard};
 
 use crate::boxed::ZBox;
-<<<<<<< HEAD
-use crate::ffi::{_zend_executor_globals, ext_php_rs_executor_globals, zend_ini_entry};
-=======
 use crate::ffi::{
     _zend_executor_globals, core_globals, ext_php_rs_executor_globals, php_core_globals,
-    TRACK_VARS_COOKIE, TRACK_VARS_ENV, TRACK_VARS_FILES, TRACK_VARS_GET, TRACK_VARS_POST,
-    TRACK_VARS_REQUEST, TRACK_VARS_SERVER,
+    zend_ini_entry, TRACK_VARS_COOKIE, TRACK_VARS_ENV, TRACK_VARS_FILES, TRACK_VARS_GET,
+    TRACK_VARS_POST, TRACK_VARS_REQUEST, TRACK_VARS_SERVER,
 };
->>>>>>> 7b2dd27f
 
 use crate::types::{ZendHashTable, ZendObject};
 
@@ -64,7 +60,8 @@
         unsafe { self.zend_constants.as_ref() }
     }
 
-    /// Retrieves the ini values for all ini directives in the current executor context..
+    /// Retrieves the ini values for all ini directives in the current executor
+    /// context..
     pub fn ini_values(&self) -> HashMap<String, Option<String>> {
         let hash_table = unsafe { self.ini_directives.as_ref().unwrap() };
         let mut ini_hash_map: HashMap<String, Option<String>> = HashMap::new();
