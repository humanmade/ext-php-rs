<<<<<<< HEAD
//! Types related to the PHP executor, sapi and process globals.
use std::ffi::CStr;
=======
//! Types related to the PHP executor globals.

use std::collections::HashMap;
>>>>>>> bb8f6081
use std::ops::{Deref, DerefMut};
use std::slice;
use std::str;

use parking_lot::{const_rwlock, RwLock, RwLockReadGuard, RwLockWriteGuard};

use crate::boxed::ZBox;
#[cfg(php82)]
use crate::ffi::zend_atomic_bool_store;
use crate::ffi::{
<<<<<<< HEAD
    _zend_executor_globals, ext_php_rs_executor_globals, ext_php_rs_file_globals,
    ext_php_rs_process_globals, ext_php_rs_sapi_globals, php_core_globals, php_file_globals,
    sapi_globals_struct, sapi_header_struct, sapi_headers_struct, sapi_request_info,
    zend_is_auto_global, TRACK_VARS_COOKIE, TRACK_VARS_ENV, TRACK_VARS_FILES, TRACK_VARS_GET,
    TRACK_VARS_POST, TRACK_VARS_REQUEST, TRACK_VARS_SERVER,
};

use crate::types::{ZendHashTable, ZendObject, ZendStr};

use super::linked_list::ZendLinkedListIterator;
=======
    _sapi_globals_struct, _sapi_module_struct, _zend_executor_globals, ext_php_rs_executor_globals,
    ext_php_rs_sapi_globals, ext_php_rs_sapi_module, zend_ini_entry,
};
use crate::types::{ZendHashTable, ZendObject};
>>>>>>> bb8f6081

/// Stores global variables used in the PHP executor.
pub type ExecutorGlobals = _zend_executor_globals;

/// Stores global SAPI variables used in the PHP executor.
pub type SapiGlobals = _sapi_globals_struct;

/// Stores the SAPI module used in the PHP executor.
pub type SapiModule = _sapi_module_struct;

impl ExecutorGlobals {
    /// Returns a reference to the PHP executor globals.
    ///
    /// The executor globals are guarded by a RwLock. There can be multiple
    /// immutable references at one time but only ever one mutable reference.
    /// Attempting to retrieve the globals while already holding the global
    /// guard will lead to a deadlock. Dropping the globals guard will release
    /// the lock.
    pub fn get() -> GlobalReadGuard<Self> {
        // SAFETY: PHP executor globals are statically declared therefore should never
        // return an invalid pointer.
        let globals = unsafe { ext_php_rs_executor_globals().as_ref() }
            .expect("Static executor globals were invalid");
        let guard = GLOBALS_LOCK.read();
        GlobalReadGuard { globals, guard }
    }

    /// Returns a mutable reference to the PHP executor globals.
    ///
    /// The executor globals are guarded by a RwLock. There can be multiple
    /// immutable references at one time but only ever one mutable reference.
    /// Attempting to retrieve the globals while already holding the global
    /// guard will lead to a deadlock. Dropping the globals guard will release
    /// the lock.
    pub fn get_mut() -> GlobalWriteGuard<Self> {
        // SAFETY: PHP executor globals are statically declared therefore should never
        // return an invalid pointer.
        let globals = unsafe { ext_php_rs_executor_globals().as_mut() }
            .expect("Static executor globals were invalid");
        let guard = GLOBALS_LOCK.write();
        GlobalWriteGuard { globals, guard }
    }

    /// Attempts to retrieve the global class hash table.
    pub fn class_table(&self) -> Option<&ZendHashTable> {
        unsafe { self.class_table.as_ref() }
    }

    /// Attempts to retrieve the global functions hash table.
    pub fn function_table(&self) -> Option<&ZendHashTable> {
        unsafe { self.function_table.as_ref() }
    }

    /// Attempts to retrieve the global functions hash table as mutable.
    pub fn function_table_mut(&self) -> Option<&mut ZendHashTable> {
        unsafe { self.function_table.as_mut() }
    }

    /// Retrieves the ini values for all ini directives in the current executor
    /// context..
    pub fn ini_values(&self) -> HashMap<String, Option<String>> {
        let hash_table = unsafe { &*self.ini_directives };
        let mut ini_hash_map: HashMap<String, Option<String>> = HashMap::new();
        for (_index, key, value) in hash_table.iter() {
            if let Some(key) = key {
                ini_hash_map.insert(key, unsafe {
                    let ini_entry = &*value.ptr::<zend_ini_entry>().expect("Invalid ini entry");
                    if ini_entry.value.is_null() {
                        None
                    } else {
                        Some(
                            (*ini_entry.value)
                                .as_str()
                                .expect("Ini value is not a string")
                                .to_owned(),
                        )
                    }
                });
            }
        }
        ini_hash_map
    }

    /// Attempts to retrieve the global constants table.
    pub fn constants(&self) -> Option<&ZendHashTable> {
        unsafe { self.zend_constants.as_ref() }
    }

    /// Attempts to extract the last PHP exception captured by the interpreter.
    /// Returned inside a [`ZBox`].
    ///
    /// This function requires the executor globals to be mutably held, which
    /// could lead to a deadlock if the globals are already borrowed immutably
    /// or mutably.
    pub fn take_exception() -> Option<ZBox<ZendObject>> {
        let mut globals = Self::get_mut();

        let mut exception_ptr = std::ptr::null_mut();
        std::mem::swap(&mut exception_ptr, &mut globals.exception);

        // SAFETY: `as_mut` checks for null.
        Some(unsafe { ZBox::from_raw(exception_ptr.as_mut()?) })
    }

    /// Request an interrupt of the PHP VM. This will call the registered
    /// interrupt handler function.
    /// set with [`crate::ffi::zend_interrupt_function`].
    pub fn request_interrupt(&mut self) {
        cfg_if::cfg_if! {
            if #[cfg(php82)] {
                unsafe {
                    zend_atomic_bool_store(&mut self.vm_interrupt, true);
                }
            } else {
                self.vm_interrupt = true;
            }
        }
    }

    /// Cancel a requested an interrupt of the PHP VM.
    pub fn cancel_interrupt(&mut self) {
        cfg_if::cfg_if! {
            if #[cfg(php82)] {
                unsafe {
                    zend_atomic_bool_store(&mut self.vm_interrupt, false);
                }
            } else {
                self.vm_interrupt = true;
            }
        }
    }
}

impl SapiGlobals {
    /// Returns a reference to the PHP SAPI globals.
    ///
    /// The executor globals are guarded by a RwLock. There can be multiple
    /// immutable references at one time but only ever one mutable reference.
    /// Attempting to retrieve the globals while already holding the global
    /// guard will lead to a deadlock. Dropping the globals guard will release
    /// the lock.
    pub fn get() -> GlobalReadGuard<Self> {
        // SAFETY: PHP executor globals are statically declared therefore should never
        // return an invalid pointer.
        let globals = unsafe { ext_php_rs_sapi_globals().as_ref() }
            .expect("Static executor globals were invalid");
        let guard = SAPI_LOCK.read();
        GlobalReadGuard { globals, guard }
    }

    /// Returns a mutable reference to the PHP executor globals.
    ///
    /// The executor globals are guarded by a RwLock. There can be multiple
    /// immutable references at one time but only ever one mutable reference.
    /// Attempting to retrieve the globals while already holding the global
    /// guard will lead to a deadlock. Dropping the globals guard will release
    /// the lock.
    pub fn get_mut() -> GlobalWriteGuard<Self> {
        // SAFETY: PHP executor globals are statically declared therefore should never
        // return an invalid pointer.
        let globals = unsafe { ext_php_rs_sapi_globals().as_mut() }
            .expect("Static executor globals were invalid");
        let guard = SAPI_LOCK.write();
        GlobalWriteGuard { globals, guard }
    }
}

impl SapiModule {
    /// Returns a reference to the PHP SAPI module.
    ///
    /// The executor globals are guarded by a RwLock. There can be multiple
    /// immutable references at one time but only ever one mutable reference.
    /// Attempting to retrieve the globals while already holding the global
    /// guard will lead to a deadlock. Dropping the globals guard will release
    /// the lock.
    pub fn get() -> GlobalReadGuard<Self> {
        // SAFETY: PHP executor globals are statically declared therefore should never
        // return an invalid pointer.
        let globals = unsafe { ext_php_rs_sapi_module().as_ref() }
            .expect("Static executor globals were invalid");
        let guard = SAPI_MODULE_LOCK.read();
        GlobalReadGuard { globals, guard }
    }

    /// Returns a mutable reference to the PHP executor globals.
    ///
    /// The executor globals are guarded by a RwLock. There can be multiple
    /// immutable references at one time but only ever one mutable reference.
    /// Attempting to retrieve the globals while already holding the global
    /// guard will lead to a deadlock. Dropping the globals guard will release
    /// the lock.
    pub fn get_mut() -> GlobalWriteGuard<Self> {
        // SAFETY: PHP executor globals are statically declared therefore should never
        // return an invalid pointer.
        let globals = unsafe { ext_php_rs_sapi_module().as_mut() }
            .expect("Static executor globals were invalid");
        let guard = SAPI_MODULE_LOCK.write();
        GlobalWriteGuard { globals, guard }
    }
}

/// Stores global variables used in the PHP executor.
pub type ProcessGlobals = php_core_globals;

impl ProcessGlobals {
    /// Returns a reference to the PHP process globals.
    ///
    /// The process globals are guarded by a RwLock. There can be multiple
    /// immutable references at one time but only ever one mutable reference.
    /// Attempting to retrieve the globals while already holding the global
    /// guard will lead to a deadlock. Dropping the globals guard will release
    /// the lock.
    pub fn get() -> GlobalReadGuard<Self> {
        // SAFETY: PHP executor globals are statically declared therefore should never
        // return an invalid pointer.
        let globals = unsafe { &*ext_php_rs_process_globals() };
        let guard = PROCESS_GLOBALS_LOCK.read();
        GlobalReadGuard { globals, guard }
    }

    /// Returns a mutable reference to the PHP executor globals.
    ///
    /// The executor globals are guarded by a RwLock. There can be multiple
    /// immutable references at one time but only ever one mutable reference.
    /// Attempting to retrieve the globals while already holding the global
    /// guard will lead to a deadlock. Dropping the globals guard will release
    /// the lock.
    pub fn get_mut() -> GlobalWriteGuard<Self> {
        // SAFETY: PHP executor globals are statically declared therefore should never
        // return an invalid pointer.
        let globals = unsafe { &mut *ext_php_rs_process_globals() };
        let guard = PROCESS_GLOBALS_LOCK.write();
        GlobalWriteGuard { globals, guard }
    }

    /// Get the HTTP Server variables. Equivalent of $_SERVER.
    pub fn http_server_vars(&self) -> Option<&ZendHashTable> {
        // $_SERVER is lazy-initted, we need to call zend_is_auto_global
        // if it's not already populated.
        if !self.http_globals[TRACK_VARS_SERVER as usize].is_array() {
            let name = ZendStr::new("_SERVER", false).as_mut_ptr();
            unsafe { zend_is_auto_global(name) };
        }
        if self.http_globals[TRACK_VARS_SERVER as usize].is_array() {
            self.http_globals[TRACK_VARS_SERVER as usize].array()
        } else {
            None
        }
    }

    /// Get the HTTP POST variables. Equivalent of $_POST.
    pub fn http_post_vars(&self) -> &ZendHashTable {
        self.http_globals[TRACK_VARS_POST as usize]
            .array()
            .expect("Type is not a ZendArray")
    }

    /// Get the HTTP GET variables. Equivalent of $_GET.
    pub fn http_get_vars(&self) -> &ZendHashTable {
        self.http_globals[TRACK_VARS_GET as usize]
            .array()
            .expect("Type is not a ZendArray")
    }

    /// Get the HTTP Cookie variables. Equivalent of $_COOKIE.
    pub fn http_cookie_vars(&self) -> &ZendHashTable {
        self.http_globals[TRACK_VARS_COOKIE as usize]
            .array()
            .expect("Type is not a ZendArray")
    }

    /// Get the HTTP Request variables. Equivalent of $_REQUEST.
    pub fn http_request_vars(&self) -> &ZendHashTable {
        self.http_globals[TRACK_VARS_REQUEST as usize]
            .array()
            .expect("Type is not a ZendArray")
    }

    /// Get the HTTP Environment variables. Equivalent of $_ENV.
    pub fn http_env_vars(&self) -> &ZendHashTable {
        self.http_globals[TRACK_VARS_ENV as usize]
            .array()
            .expect("Type is not a ZendArray")
    }

    /// Get the HTTP Files variables. Equivalent of $_FILES.
    pub fn http_files_vars(&self) -> &ZendHashTable {
        self.http_globals[TRACK_VARS_FILES as usize]
            .array()
            .expect("Type is not a ZendArray")
    }
}

/// Stores global variables used in the SAPI.
pub type SapiGlobals = sapi_globals_struct;

impl SapiGlobals {
    /// Returns a reference to the PHP process globals.
    ///
    /// The process globals are guarded by a RwLock. There can be multiple
    /// immutable references at one time but only ever one mutable reference.
    /// Attempting to retrieve the globals while already holding the global
    /// guard will lead to a deadlock. Dropping the globals guard will release
    /// the lock.
    pub fn get() -> GlobalReadGuard<Self> {
        // SAFETY: PHP executor globals are statically declared therefore should never
        // return an invalid pointer.
        let globals = unsafe { &*ext_php_rs_sapi_globals() };
        let guard = SAPI_GLOBALS_LOCK.read();
        GlobalReadGuard { globals, guard }
    }

    /// Returns a mutable reference to the PHP executor globals.
    ///
    /// The executor globals are guarded by a RwLock. There can be multiple
    /// immutable references at one time but only ever one mutable reference.
    /// Attempting to retrieve the globals while already holding the global
    /// guard will lead to a deadlock. Dropping the globals guard will release
    /// the lock.
    pub fn get_mut() -> GlobalWriteGuard<Self> {
        // SAFETY: PHP executor globals are statically declared therefore should never
        // return an invalid pointer.
        let globals = unsafe { &mut *ext_php_rs_sapi_globals() };
        let guard = SAPI_GLOBALS_LOCK.write();
        GlobalWriteGuard { globals, guard }
    }
    // Get the request info for the Sapi.
    pub fn request_info(&self) -> &SapiRequestInfo {
        &self.request_info
    }

    pub fn sapi_headers(&self) -> &SapiHeaders {
        &self.sapi_headers
    }
}

pub type SapiHeaders = sapi_headers_struct;

impl<'a> SapiHeaders {
    pub fn headers(&'a mut self) -> ZendLinkedListIterator<'a, SapiHeader> {
        self.headers.iter()
    }
}

pub type SapiHeader = sapi_header_struct;

impl<'a> SapiHeader {
    pub fn as_str(&'a self) -> &'a str {
        unsafe {
            let slice = slice::from_raw_parts(self.header as *const u8, self.header_len);
            str::from_utf8(slice).expect("Invalid header string")
        }
    }

    pub fn name(&'a self) -> &'a str {
        self.as_str().split(':').next().unwrap_or("").trim()
    }

    pub fn value(&'a self) -> Option<&'a str> {
        self.as_str().split(':').nth(1).map(|s| s.trim())
    }
}

pub type SapiRequestInfo = sapi_request_info;

impl SapiRequestInfo {
    pub fn request_method(&self) -> Option<&str> {
        if self.request_method.is_null() {
            return None;
        }
        unsafe { CStr::from_ptr(self.request_method).to_str().ok() }
    }

    pub fn query_string(&self) -> Option<&str> {
        if self.query_string.is_null() {
            return None;
        }
        unsafe { CStr::from_ptr(self.query_string).to_str().ok() }
    }

    pub fn cookie_data(&self) -> Option<&str> {
        if self.cookie_data.is_null() {
            return None;
        }
        unsafe { CStr::from_ptr(self.cookie_data).to_str().ok() }
    }

    pub fn content_length(&self) -> i64 {
        self.content_length
    }

    pub fn path_translated(&self) -> Option<&str> {
        if self.path_translated.is_null() {
            return None;
        }
        unsafe { CStr::from_ptr(self.path_translated).to_str().ok() }
    }

    pub fn request_uri(&self) -> Option<&str> {
        if self.request_uri.is_null() {
            return None;
        }
        unsafe { CStr::from_ptr(self.request_uri).to_str().ok() }
    }

    // Todo: request_body _php_stream

    pub fn content_type(&self) -> Option<&str> {
        if self.content_type.is_null() {
            return None;
        }
        unsafe { CStr::from_ptr(self.content_type).to_str().ok() }
    }

    pub fn headers_only(&self) -> bool {
        self.headers_only
    }

    pub fn no_headers(&self) -> bool {
        self.no_headers
    }

    pub fn headers_read(&self) -> bool {
        self.headers_read
    }

    // Todo: post_entry sapi_post_entry

    pub fn auth_user(&self) -> Option<&str> {
        if self.auth_user.is_null() {
            return None;
        }
        unsafe { CStr::from_ptr(self.auth_user).to_str().ok() }
    }

    pub fn auth_password(&self) -> Option<&str> {
        if self.auth_password.is_null() {
            return None;
        }
        unsafe { CStr::from_ptr(self.auth_password).to_str().ok() }
    }

    pub fn auth_digest(&self) -> Option<&str> {
        if self.auth_digest.is_null() {
            return None;
        }
        unsafe { CStr::from_ptr(self.auth_digest).to_str().ok() }
    }

    pub fn argv0(&self) -> Option<&str> {
        if self.argv0.is_null() {
            return None;
        }
        unsafe { CStr::from_ptr(self.argv0).to_str().ok() }
    }

    pub fn current_user(&self) -> Option<&str> {
        if self.current_user.is_null() {
            return None;
        }
        unsafe { CStr::from_ptr(self.current_user).to_str().ok() }
    }

    pub fn current_user_length(&self) -> i32 {
        self.current_user_length
    }

    pub fn argvc(&self) -> i32 {
        self.argc
    }

    pub fn argv(&self) -> Option<&str> {
        if self.argv.is_null() {
            return None;
        }
        unsafe { CStr::from_ptr(*self.argv).to_str().ok() }
    }

    pub fn proto_num(&self) -> i32 {
        self.proto_num
    }
}

/// Stores global variables used in the SAPI.
pub type FileGlobals = php_file_globals;

impl FileGlobals {
    /// Returns a reference to the PHP process globals.
    ///
    /// The process globals are guarded by a RwLock. There can be multiple
    /// immutable references at one time but only ever one mutable reference.
    /// Attempting to retrieve the globals while already holding the global
    /// guard will lead to a deadlock. Dropping the globals guard will release
    /// the lock.
    pub fn get() -> GlobalReadGuard<Self> {
        // SAFETY: PHP executor globals are statically declared therefore should never
        // return an invalid pointer.
        let globals = unsafe { ext_php_rs_file_globals().as_ref() }
            .expect("Static file globals were invalid");
        let guard = FILE_GLOBALS_LOCK.read();
        GlobalReadGuard { globals, guard }
    }

    /// Returns a mutable reference to the PHP executor globals.
    ///
    /// The executor globals are guarded by a RwLock. There can be multiple
    /// immutable references at one time but only ever one mutable reference.
    /// Attempting to retrieve the globals while already holding the global
    /// guard will lead to a deadlock. Dropping the globals guard will release
    /// the lock.
    pub fn get_mut() -> GlobalWriteGuard<Self> {
        // SAFETY: PHP executor globals are statically declared therefore should never
        // return an invalid pointer.
        let globals = unsafe { &mut *ext_php_rs_file_globals() };
        let guard = SAPI_GLOBALS_LOCK.write();
        GlobalWriteGuard { globals, guard }
    }

    pub fn stream_wrappers(&self) -> Option<&'static ZendHashTable> {
        unsafe { self.stream_wrappers.as_ref() }
    }
}

/// Executor globals rwlock.
///
/// PHP provides no indication if the executor globals are being accessed so
/// this is only effective on the Rust side.
static GLOBALS_LOCK: RwLock<()> = const_rwlock(());
static PROCESS_GLOBALS_LOCK: RwLock<()> = const_rwlock(());
static SAPI_GLOBALS_LOCK: RwLock<()> = const_rwlock(());
static FILE_GLOBALS_LOCK: RwLock<()> = const_rwlock(());

/// SAPI globals rwlock.
///
/// PHP provides no indication if the executor globals are being accessed so
/// this is only effective on the Rust side.
static SAPI_LOCK: RwLock<()> = const_rwlock(());

/// SAPI globals rwlock.
///
/// PHP provides no indication if the executor globals are being accessed so
/// this is only effective on the Rust side.
static SAPI_MODULE_LOCK: RwLock<()> = const_rwlock(());

/// Wrapper guard that contains a reference to a given type `T`. Dropping a
/// guard releases the lock on the relevant rwlock.
pub struct GlobalReadGuard<T: 'static> {
    globals: &'static T,
    #[allow(dead_code)]
    guard: RwLockReadGuard<'static, ()>,
}

impl<T> Deref for GlobalReadGuard<T> {
    type Target = T;

    fn deref(&self) -> &Self::Target {
        self.globals
    }
}

/// Wrapper guard that contains a mutable reference to a given type `T`.
/// Dropping a guard releases the lock on the relevant rwlock.
pub struct GlobalWriteGuard<T: 'static> {
    globals: &'static mut T,
    #[allow(dead_code)]
    guard: RwLockWriteGuard<'static, ()>,
}

impl<T> Deref for GlobalWriteGuard<T> {
    type Target = T;

    fn deref(&self) -> &Self::Target {
        self.globals
    }
}

impl<T> DerefMut for GlobalWriteGuard<T> {
    fn deref_mut(&mut self) -> &mut Self::Target {
        self.globals
    }
}<|MERGE_RESOLUTION|>--- conflicted
+++ resolved
@@ -1,11 +1,6 @@
-<<<<<<< HEAD
 //! Types related to the PHP executor, sapi and process globals.
-use std::ffi::CStr;
-=======
-//! Types related to the PHP executor globals.
 
 use std::collections::HashMap;
->>>>>>> bb8f6081
 use std::ops::{Deref, DerefMut};
 use std::slice;
 use std::str;
@@ -16,23 +11,19 @@
 #[cfg(php82)]
 use crate::ffi::zend_atomic_bool_store;
 use crate::ffi::{
-<<<<<<< HEAD
     _zend_executor_globals, ext_php_rs_executor_globals, ext_php_rs_file_globals,
     ext_php_rs_process_globals, ext_php_rs_sapi_globals, php_core_globals, php_file_globals,
     sapi_globals_struct, sapi_header_struct, sapi_headers_struct, sapi_request_info,
     zend_is_auto_global, TRACK_VARS_COOKIE, TRACK_VARS_ENV, TRACK_VARS_FILES, TRACK_VARS_GET,
     TRACK_VARS_POST, TRACK_VARS_REQUEST, TRACK_VARS_SERVER,
-};
-
-use crate::types::{ZendHashTable, ZendObject, ZendStr};
-
-use super::linked_list::ZendLinkedListIterator;
-=======
     _sapi_globals_struct, _sapi_module_struct, _zend_executor_globals, ext_php_rs_executor_globals,
     ext_php_rs_sapi_globals, ext_php_rs_sapi_module, zend_ini_entry,
 };
+
+use crate::types::{ZendHashTable, ZendObject, ZendStr};
+
+use super::linked_list::ZendLinkedListIterator;
 use crate::types::{ZendHashTable, ZendObject};
->>>>>>> bb8f6081
 
 /// Stores global variables used in the PHP executor.
 pub type ExecutorGlobals = _zend_executor_globals;
