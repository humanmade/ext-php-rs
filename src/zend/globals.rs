//! Types related to the PHP executor globals.

use std::collections::HashMap;
use std::ops::{Deref, DerefMut};

use parking_lot::{const_rwlock, RwLock, RwLockReadGuard, RwLockWriteGuard};

use crate::boxed::ZBox;
#[cfg(php82)]
use crate::ffi::zend_atomic_bool_store;
use crate::ffi::{
    _sapi_globals_struct, _sapi_module_struct, _zend_executor_globals, ext_php_rs_executor_globals,
    ext_php_rs_sapi_globals, ext_php_rs_sapi_module, zend_ini_entry,
};
use crate::types::{ZendHashTable, ZendObject};

/// Stores global variables used in the PHP executor.
pub type ExecutorGlobals = _zend_executor_globals;

/// Stores global SAPI variables used in the PHP executor.
pub type SapiGlobals = _sapi_globals_struct;

/// Stores the SAPI module used in the PHP executor.
pub type SapiModule = _sapi_module_struct;

impl ExecutorGlobals {
    /// Returns a reference to the PHP executor globals.
    ///
    /// The executor globals are guarded by a RwLock. There can be multiple
    /// immutable references at one time but only ever one mutable reference.
    /// Attempting to retrieve the globals while already holding the global
    /// guard will lead to a deadlock. Dropping the globals guard will release
    /// the lock.
    pub fn get() -> GlobalReadGuard<Self> {
        // SAFETY: PHP executor globals are statically declared therefore should never
        // return an invalid pointer.
        let globals = unsafe { ext_php_rs_executor_globals().as_ref() }
            .expect("Static executor globals were invalid");
        let guard = GLOBALS_LOCK.read();
        GlobalReadGuard { globals, guard }
    }

    /// Returns a mutable reference to the PHP executor globals.
    ///
    /// The executor globals are guarded by a RwLock. There can be multiple
    /// immutable references at one time but only ever one mutable reference.
    /// Attempting to retrieve the globals while already holding the global
    /// guard will lead to a deadlock. Dropping the globals guard will release
    /// the lock.
    pub fn get_mut() -> GlobalWriteGuard<Self> {
        // SAFETY: PHP executor globals are statically declared therefore should never
        // return an invalid pointer.
        let globals = unsafe { ext_php_rs_executor_globals().as_mut() }
            .expect("Static executor globals were invalid");
        let guard = GLOBALS_LOCK.write();
        GlobalWriteGuard { globals, guard }
    }

    /// Attempts to retrieve the global class hash table.
    pub fn class_table(&self) -> Option<&ZendHashTable> {
        unsafe { self.class_table.as_ref() }
    }

<<<<<<< HEAD
    /// Attempts to retrieve the global functions hash table.
    pub fn function_table(&self) -> Option<&ZendHashTable> {
        unsafe { self.function_table.as_ref() }
    }

    /// Attempts to retrieve the global functions hash table as mutable.
    pub fn function_table_mut(&self) -> Option<&mut ZendHashTable> {
        unsafe { self.function_table.as_mut() }
=======
    /// Retrieves the ini values for all ini directives in the current executor
    /// context..
    pub fn ini_values(&self) -> HashMap<String, Option<String>> {
        let hash_table = unsafe { &*self.ini_directives };
        let mut ini_hash_map: HashMap<String, Option<String>> = HashMap::new();
        for (_index, key, value) in hash_table.iter() {
            if let Some(key) = key {
                ini_hash_map.insert(key, unsafe {
                    let ini_entry = &*value.ptr::<zend_ini_entry>().expect("Invalid ini entry");
                    if ini_entry.value.is_null() {
                        None
                    } else {
                        Some(
                            (*ini_entry.value)
                                .as_str()
                                .expect("Ini value is not a string")
                                .to_owned(),
                        )
                    }
                });
            }
        }
        ini_hash_map
>>>>>>> 27d4aa8c
    }

    /// Attempts to retrieve the global constants table.
    pub fn constants(&self) -> Option<&ZendHashTable> {
        unsafe { self.zend_constants.as_ref() }
    }

    /// Attempts to extract the last PHP exception captured by the interpreter.
    /// Returned inside a [`ZBox`].
    ///
    /// This function requires the executor globals to be mutably held, which
    /// could lead to a deadlock if the globals are already borrowed immutably
    /// or mutably.
    pub fn take_exception() -> Option<ZBox<ZendObject>> {
        let mut globals = Self::get_mut();

        let mut exception_ptr = std::ptr::null_mut();
        std::mem::swap(&mut exception_ptr, &mut globals.exception);

        // SAFETY: `as_mut` checks for null.
        Some(unsafe { ZBox::from_raw(exception_ptr.as_mut()?) })
    }

    /// Request an interrupt of the PHP VM. This will call the registered
    /// interrupt handler function.
    /// set with [`crate::ffi::zend_interrupt_function`].
    pub fn request_interrupt(&mut self) {
        cfg_if::cfg_if! {
            if #[cfg(php82)] {
                unsafe {
                    zend_atomic_bool_store(&mut self.vm_interrupt, true);
                }
            } else {
                self.vm_interrupt = true;
            }
        }
    }

    /// Cancel a requested an interrupt of the PHP VM.
    pub fn cancel_interrupt(&mut self) {
        cfg_if::cfg_if! {
            if #[cfg(php82)] {
                unsafe {
                    zend_atomic_bool_store(&mut self.vm_interrupt, false);
                }
            } else {
                self.vm_interrupt = true;
            }
        }
    }
}

impl SapiGlobals {
    /// Returns a reference to the PHP SAPI globals.
    ///
    /// The executor globals are guarded by a RwLock. There can be multiple
    /// immutable references at one time but only ever one mutable reference.
    /// Attempting to retrieve the globals while already holding the global
    /// guard will lead to a deadlock. Dropping the globals guard will release
    /// the lock.
    pub fn get() -> GlobalReadGuard<Self> {
        // SAFETY: PHP executor globals are statically declared therefore should never
        // return an invalid pointer.
        let globals = unsafe { ext_php_rs_sapi_globals().as_ref() }
            .expect("Static executor globals were invalid");
        let guard = SAPI_LOCK.read();
        GlobalReadGuard { globals, guard }
    }

    /// Returns a mutable reference to the PHP executor globals.
    ///
    /// The executor globals are guarded by a RwLock. There can be multiple
    /// immutable references at one time but only ever one mutable reference.
    /// Attempting to retrieve the globals while already holding the global
    /// guard will lead to a deadlock. Dropping the globals guard will release
    /// the lock.
    pub fn get_mut() -> GlobalWriteGuard<Self> {
        // SAFETY: PHP executor globals are statically declared therefore should never
        // return an invalid pointer.
        let globals = unsafe { ext_php_rs_sapi_globals().as_mut() }
            .expect("Static executor globals were invalid");
        let guard = SAPI_LOCK.write();
        GlobalWriteGuard { globals, guard }
    }
}

impl SapiModule {
    /// Returns a reference to the PHP SAPI module.
    ///
    /// The executor globals are guarded by a RwLock. There can be multiple
    /// immutable references at one time but only ever one mutable reference.
    /// Attempting to retrieve the globals while already holding the global
    /// guard will lead to a deadlock. Dropping the globals guard will release
    /// the lock.
    pub fn get() -> GlobalReadGuard<Self> {
        // SAFETY: PHP executor globals are statically declared therefore should never
        // return an invalid pointer.
        let globals = unsafe { ext_php_rs_sapi_module().as_ref() }
            .expect("Static executor globals were invalid");
        let guard = SAPI_MODULE_LOCK.read();
        GlobalReadGuard { globals, guard }
    }

    /// Returns a mutable reference to the PHP executor globals.
    ///
    /// The executor globals are guarded by a RwLock. There can be multiple
    /// immutable references at one time but only ever one mutable reference.
    /// Attempting to retrieve the globals while already holding the global
    /// guard will lead to a deadlock. Dropping the globals guard will release
    /// the lock.
    pub fn get_mut() -> GlobalWriteGuard<Self> {
        // SAFETY: PHP executor globals are statically declared therefore should never
        // return an invalid pointer.
        let globals = unsafe { ext_php_rs_sapi_module().as_mut() }
            .expect("Static executor globals were invalid");
        let guard = SAPI_MODULE_LOCK.write();
        GlobalWriteGuard { globals, guard }
    }
}

/// Executor globals rwlock.
///
/// PHP provides no indication if the executor globals are being accessed so
/// this is only effective on the Rust side.
static GLOBALS_LOCK: RwLock<()> = const_rwlock(());

/// SAPI globals rwlock.
///
/// PHP provides no indication if the executor globals are being accessed so
/// this is only effective on the Rust side.
static SAPI_LOCK: RwLock<()> = const_rwlock(());

/// SAPI globals rwlock.
///
/// PHP provides no indication if the executor globals are being accessed so
/// this is only effective on the Rust side.
static SAPI_MODULE_LOCK: RwLock<()> = const_rwlock(());

/// Wrapper guard that contains a reference to a given type `T`. Dropping a
/// guard releases the lock on the relevant rwlock.
pub struct GlobalReadGuard<T: 'static> {
    globals: &'static T,
    #[allow(dead_code)]
    guard: RwLockReadGuard<'static, ()>,
}

impl<T> Deref for GlobalReadGuard<T> {
    type Target = T;

    fn deref(&self) -> &Self::Target {
        self.globals
    }
}

/// Wrapper guard that contains a mutable reference to a given type `T`.
/// Dropping a guard releases the lock on the relevant rwlock.
pub struct GlobalWriteGuard<T: 'static> {
    globals: &'static mut T,
    #[allow(dead_code)]
    guard: RwLockWriteGuard<'static, ()>,
}

impl<T> Deref for GlobalWriteGuard<T> {
    type Target = T;

    fn deref(&self) -> &Self::Target {
        self.globals
    }
}

impl<T> DerefMut for GlobalWriteGuard<T> {
    fn deref_mut(&mut self) -> &mut Self::Target {
        self.globals
    }
}<|MERGE_RESOLUTION|>--- conflicted
+++ resolved
@@ -61,7 +61,6 @@
         unsafe { self.class_table.as_ref() }
     }
 
-<<<<<<< HEAD
     /// Attempts to retrieve the global functions hash table.
     pub fn function_table(&self) -> Option<&ZendHashTable> {
         unsafe { self.function_table.as_ref() }
@@ -70,7 +69,8 @@
     /// Attempts to retrieve the global functions hash table as mutable.
     pub fn function_table_mut(&self) -> Option<&mut ZendHashTable> {
         unsafe { self.function_table.as_mut() }
-=======
+    }
+
     /// Retrieves the ini values for all ini directives in the current executor
     /// context..
     pub fn ini_values(&self) -> HashMap<String, Option<String>> {
@@ -94,7 +94,6 @@
             }
         }
         ini_hash_map
->>>>>>> 27d4aa8c
     }
 
     /// Attempts to retrieve the global constants table.
