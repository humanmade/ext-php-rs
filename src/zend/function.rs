--- conflicted
+++ resolved
@@ -3,22 +3,16 @@
 use std::{fmt::Debug, os::raw::c_char, ptr};
 
 use crate::{
-<<<<<<< HEAD
-    ffi::{zend_function, zend_function_entry},
-    flags::FunctionType,
-};
-=======
     convert::IntoZvalDyn,
     error::Result,
     ffi::{
         zend_call_known_function, zend_fetch_function_str, zend_function, zend_function_entry,
         zend_hash_str_find_ptr_lc,
     },
-    types::Zval,
+    types::Zval, flags::FunctionType,
 };
 
 use super::ClassEntry;
->>>>>>> 27d4aa8c
 
 /// A Zend function entry.
 pub type FunctionEntry = zend_function_entry;
@@ -56,10 +50,10 @@
 pub type Function = zend_function;
 
 impl Function {
-<<<<<<< HEAD
     pub fn type_(&self) -> FunctionType {
         FunctionType::from(unsafe { self.type_ })
-=======
+    }
+
     pub fn try_from_function(name: &str) -> Option<Self> {
         unsafe {
             let res = zend_fetch_function_str(name.as_ptr() as *const c_char, name.len());
@@ -133,6 +127,5 @@
         };
 
         Ok(retval)
->>>>>>> 27d4aa8c
     }
 }