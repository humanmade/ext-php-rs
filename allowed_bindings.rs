--- conflicted
+++ resolved
@@ -284,9 +284,6 @@
     zend_is_auto_global,
     zend_llist_get_next_ex,
     zend_llist_get_prev_ex,
-<<<<<<< HEAD
-    sapi_globals_offset,
-=======
     php_register_url_stream_wrapper,
     php_stream_locate_url_wrapper,
     php_unregister_url_stream_wrapper,
@@ -294,7 +291,6 @@
     php_register_url_stream_wrapper_volatile,
     php_stream_wrapper,
     php_stream_stdio_ops,
->>>>>>> b5adbb99
     zend_atomic_bool_store,
     zend_interrupt_function,
     zend_eval_string,
