// This is a cheeky hack - since we need the list of allowed bindings in both
// the build script and in the CLI crate (in different formats), we define the
// `allowed_bindings.rs` file, which calls a macro called `bind` that doesn't
// exist in the bindings file. Which ever script include!s the bindings must
// define the `bind` macro. This allows us to have the list in string format
// inside the build script and in macro format inside the CLI crate.
//
// NOTE TO EDITORS:
//   When updating this file, you must re-generate the `docsrs_bindings.rs`
//   file used by docs.rs to build documentation. To perform this:
//
//     $ cargo clean
//     $ cargo build
//     $ cp target/debug/build/ext-php-rs-e2cb315d27898d01/out/bindings.rs
//       docsrs_bindings.rs
//     $ git add . && git commit -m "update docs.rs bindings"
//
//   The hash after `ext-php-rs-` in the bindings path may change. There should
//   be two folders beginning with `ext-php-rs-` in `target/debug/build`, so
//   check both for the presence of the bindings file.

bind! {
    HashTable,
    _Bucket,
    _call_user_function_impl,
    _efree,
    _emalloc,
    _zend_executor_globals,
    _sapi_globals_struct,
    _sapi_module_struct,
    _zend_expected_type,
    _zend_expected_type_Z_EXPECTED_ARRAY,
    _zend_expected_type_Z_EXPECTED_BOOL,
    _zend_expected_type_Z_EXPECTED_DOUBLE,
    _zend_expected_type_Z_EXPECTED_LONG,
    _zend_expected_type_Z_EXPECTED_OBJECT,
    _zend_expected_type_Z_EXPECTED_RESOURCE,
    _zend_expected_type_Z_EXPECTED_STRING,
    _zend_new_array,
    _zval_struct__bindgen_ty_1,
    _zval_struct__bindgen_ty_2,
    // ext_php_rs_executor_globals,
    // ext_php_rs_php_build_id,
    // ext_php_rs_zend_object_alloc,
    // ext_php_rs_zend_object_release,
    // ext_php_rs_zend_string_init,
    // ext_php_rs_zend_string_release,
    // ext_php_rs_is_kown_valid_utf8,
    // ext_php_rs_set_kown_valid_utf8,
    object_properties_init,
    php_error_docref,
    php_info_print_table_end,
    php_info_print_table_header,
    php_info_print_table_row,
    php_info_print_table_start,
    std_object_handlers,
    zend_array_destroy,
    zend_array_dup,
    zend_call_known_function,
    zend_fetch_function_str,
    zend_hash_str_find_ptr_lc,
    zend_ce_argument_count_error,
    zend_ce_arithmetic_error,
    zend_ce_compile_error,
    zend_ce_division_by_zero_error,
    zend_ce_error_exception,
    zend_ce_exception,
    zend_ce_parse_error,
    zend_ce_throwable,
    zend_ce_type_error,
    zend_ce_unhandled_match_error,
    zend_ce_value_error,
    zend_ce_traversable,
    zend_ce_aggregate,
    zend_ce_iterator,
    zend_ce_arrayaccess,
    zend_ce_serializable,
    zend_ce_countable,
    zend_ce_stringable,
    zend_class_entry,
    zend_declare_class_constant,
    zend_declare_property,
    zend_do_implement_interface,
    zend_execute_data,
    zend_function_entry,
    zend_hash_clean,
    zend_hash_index_del,
    zend_hash_index_find,
    zend_hash_index_update,
    zend_hash_next_index_insert,
    zend_hash_str_del,
    zend_hash_str_find,
    zend_hash_str_update,
    zend_internal_arg_info,
    zend_is_callable,
    zend_is_identical,
    zend_long,
    zend_lookup_class_ex,
    zend_module_entry,
    zend_object,
    zend_object_handlers,
    zend_object_std_init,
    zend_objects_clone_members,
    zend_register_bool_constant,
    zend_register_double_constant,
    zend_register_ini_entries,
    zend_ini_entry_def,
    zend_register_internal_class_ex,
    zend_register_long_constant,
    zend_register_string_constant,
    zend_resource,
    zend_string,
    zend_string_init_interned,
    zend_throw_exception_ex,
    zend_throw_exception_object,
    zend_type,
    zend_value,
    zend_wrong_parameters_count_error,
    zval,
    CONST_CS,
    CONST_DEPRECATED,
    CONST_NO_FILE_CACHE,
    CONST_PERSISTENT,
    E_ERROR,
    E_WARNING,
    E_PARSE,
    E_NOTICE,
    E_CORE_ERROR,
    E_CORE_WARNING,
    E_COMPILE_ERROR,
    E_COMPILE_WARNING,
    E_USER_ERROR,
    E_USER_WARNING,
    E_USER_NOTICE,
    E_STRICT,
    E_RECOVERABLE_ERROR,
    E_DEPRECATED,
    E_USER_DEPRECATED,
    HT_MIN_SIZE,
    IS_ARRAY,
    IS_ARRAY_EX,
    IS_CALLABLE,
    IS_CONSTANT_AST,
    IS_CONSTANT_AST_EX,
    IS_DOUBLE,
    IS_FALSE,
    IS_INDIRECT,
    IS_INTERNED_STRING_EX,
    IS_LONG,
    IS_MIXED,
    IS_NULL,
    IS_OBJECT,
    IS_OBJECT_EX,
    IS_REFERENCE,
    IS_REFERENCE_EX,
    IS_RESOURCE,
    IS_RESOURCE_EX,
    IS_STRING,
    IS_STRING_EX,
    IS_TRUE,
    IS_TYPE_COLLECTABLE,
    IS_TYPE_REFCOUNTED,
    IS_UNDEF,
    IS_VOID,
    IS_PTR,
    MAY_BE_ANY,
    MAY_BE_BOOL,
    PHP_INI_USER,
    PHP_INI_PERDIR,
    PHP_INI_SYSTEM,
    PHP_INI_ALL,
    USING_ZTS,
    ZEND_ACC_ABSTRACT,
    ZEND_ACC_ANON_CLASS,
    ZEND_ACC_CALL_VIA_TRAMPOLINE,
    ZEND_ACC_CHANGED,
    ZEND_ACC_CLOSURE,
    ZEND_ACC_CONSTANTS_UPDATED,
    ZEND_ACC_CTOR,
    ZEND_ACC_DEPRECATED,
    ZEND_ACC_DONE_PASS_TWO,
    ZEND_ACC_EARLY_BINDING,
    ZEND_ACC_FAKE_CLOSURE,
    ZEND_ACC_FINAL,
    ZEND_ACC_GENERATOR,
    ZEND_ACC_HAS_FINALLY_BLOCK,
    ZEND_ACC_HAS_RETURN_TYPE,
    ZEND_ACC_HAS_TYPE_HINTS,
    ZEND_ACC_HAS_UNLINKED_USES,
    ZEND_ACC_HEAP_RT_CACHE,
    ZEND_ACC_IMMUTABLE,
    ZEND_ACC_IMPLICIT_ABSTRACT_CLASS,
    ZEND_ACC_INTERFACE,
    ZEND_ACC_LINKED,
    ZEND_ACC_NEARLY_LINKED,
    ZEND_ACC_NEVER_CACHE,
    ZEND_ACC_NO_DYNAMIC_PROPERTIES,
    ZEND_ACC_PRELOADED,
    ZEND_ACC_PRIVATE,
    ZEND_ACC_PROMOTED,
    ZEND_ACC_PROPERTY_TYPES_RESOLVED,
    ZEND_ACC_PROTECTED,
    ZEND_ACC_PUBLIC,
    ZEND_ACC_RESOLVED_INTERFACES,
    ZEND_ACC_RESOLVED_PARENT,
    ZEND_ACC_RETURN_REFERENCE,
    ZEND_ACC_REUSE_GET_ITERATOR,
    ZEND_ACC_STATIC,
    ZEND_ACC_STRICT_TYPES,
    ZEND_ACC_TOP_LEVEL,
    ZEND_ACC_TRAIT,
    ZEND_ACC_TRAIT_CLONE,
    ZEND_ACC_UNRESOLVED_VARIANCE,
    ZEND_ACC_USES_THIS,
    ZEND_ACC_USE_GUARDS,
    ZEND_ACC_VARIADIC,
    ZEND_DEBUG,
    ZEND_HAS_STATIC_IN_METHODS,
    ZEND_ISEMPTY,
    // ZEND_MM_ALIGNMENT,
    // ZEND_MM_ALIGNMENT_MASK,
    ZEND_MODULE_API_NO,
    ZEND_PROPERTY_EXISTS,
    ZEND_PROPERTY_ISSET,
    Z_TYPE_FLAGS_SHIFT,
    _IS_BOOL,
    _ZEND_IS_VARIADIC_BIT,
    _ZEND_SEND_MODE_SHIFT,
    _ZEND_TYPE_NULLABLE_BIT,
    ts_rsrc_id,
    _ZEND_TYPE_NAME_BIT,
    ZEND_INTERNAL_FUNCTION,
    ZEND_USER_FUNCTION,
    ZEND_EVAL_CODE,
    zval_ptr_dtor,
    zend_refcounted_h,
    zend_is_true,
    zend_object_std_dtor,
    zend_std_read_property,
    zend_std_write_property,
    zend_std_get_properties,
    zend_std_has_property,
    zend_objects_new,
    zend_standard_class_def,
    zend_class_serialize_deny,
    zend_class_unserialize_deny,
    zend_executor_globals,
    sapi_globals_struct,
    sapi_module_struct,
    zend_objects_store_del,
    zend_hash_move_forward_ex,
    zend_hash_get_current_key_type_ex,
    zend_hash_get_current_key_zval_ex,
    zend_hash_get_current_data_ex,
    zend_hash_move_backwards_ex,
    zend_array_count,
    gc_possible_root,
    ZEND_ACC_NOT_SERIALIZABLE,
    executor_globals,
<<<<<<< HEAD
    php_core_globals,
    core_globals,
    sapi_globals_struct,
    sapi_globals,
=======
    sapi_globals,
    sapi_module,
>>>>>>> bb8f6081
    php_printf,
    __zend_malloc,
    tsrm_get_ls_cache,
    executor_globals_offset,
<<<<<<< HEAD
    core_globals_offset,
    sapi_globals_offset,
    php_file_globals,
    file_globals,
    file_globals_id,
    TRACK_VARS_POST,
    TRACK_VARS_GET,
    TRACK_VARS_COOKIE,
    TRACK_VARS_SERVER,
    TRACK_VARS_ENV,
    TRACK_VARS_FILES,
    TRACK_VARS_REQUEST,
    sapi_request_info,
    sapi_header_struct,
    zend_is_auto_global,
    zend_llist_get_next_ex,
    zend_llist_get_prev_ex,
=======
    sapi_globals_offset,
>>>>>>> bb8f6081
    zend_atomic_bool_store,
    zend_interrupt_function,
    zend_eval_string,
    zend_file_handle,
    zend_stream_init_filename,
    php_execute_script,
    zend_register_module_ex,
    _zend_bailout
}<|MERGE_RESOLUTION|>--- conflicted
+++ resolved
@@ -257,20 +257,16 @@
     gc_possible_root,
     ZEND_ACC_NOT_SERIALIZABLE,
     executor_globals,
-<<<<<<< HEAD
     php_core_globals,
     core_globals,
     sapi_globals_struct,
     sapi_globals,
-=======
     sapi_globals,
     sapi_module,
->>>>>>> bb8f6081
     php_printf,
     __zend_malloc,
     tsrm_get_ls_cache,
     executor_globals_offset,
-<<<<<<< HEAD
     core_globals_offset,
     sapi_globals_offset,
     php_file_globals,
@@ -288,9 +284,7 @@
     zend_is_auto_global,
     zend_llist_get_next_ex,
     zend_llist_get_prev_ex,
-=======
     sapi_globals_offset,
->>>>>>> bb8f6081
     zend_atomic_bool_store,
     zend_interrupt_function,
     zend_eval_string,
